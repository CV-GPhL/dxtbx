from __future__ import absolute_import, division, print_function

import sys

import h5py

from dxtbx.format import nexus
from dxtbx.format.FormatHDF5 import FormatHDF5
from dxtbx.format.FormatMultiImageLazy import FormatMultiImageLazy
from dxtbx.format.FormatStill import FormatStill
<<<<<<< HEAD
from dxtbx.format.nexus import (
    BeamFactory,
    DataFactory,
    DetectorFactory,
    DetectorFactoryFromGroup,
    GoniometerFactory,
    NXmxReader,
    detectorgroupdatafactory,
    generate_scan_model,
    is_nexus_file,
    mask_factory,
)
=======
>>>>>>> b694b466


class FormatNexus(FormatHDF5):
    @staticmethod
    def understand(image_file):
        try:
            return nexus.is_nexus_file(image_file)
        except IOError:
            return False

    def _start(self):

        # Read the file structure
        self._reader = reader = nexus.NXmxReader(self._image_file)

        # Only support 1 set of models at the moment
        assert len(reader.entries) == 1, "Currently only supports 1 NXmx entry"
        assert len(reader.entries[0].data) == 1, "Currently only supports 1 NXdata"
        assert (
            len(reader.entries[0].instruments) == 1
        ), "Currently only supports 1 NXinstrument"
        assert len(reader.entries[0].samples) == 1, "Currently only supports 1 NXsample"
        assert (
            len(reader.entries[0].samples[0].beams) == 1
            or len(reader.entries[0].instruments[0].beams) == 1
        ), "Currently only supports 1 NXbeam"

        # Get the NXmx model objects
        entry = reader.entries[0]
        self.instrument = instrument = entry.instruments[0]
        detector = instrument.detectors[0]
        sample = entry.samples[0]
        beam = sample.beams[0] if sample.beams else instrument.beams[0]
        data = entry.data[0]

        # Construct the models
        self._beam_factory = nexus.BeamFactory(beam)
        self._beam_factory.load_model(0)

        self._setup_gonio_and_scan(sample, detector)

        if self._scan_model:
            array_range = self._scan_model.get_array_range()
            num_images = array_range[1] - array_range[0]
        else:
            num_images = 0

        if len(instrument.detector_groups) == 0:
            assert (
                len(reader.entries[0].instruments[0].detectors) == 1
            ), "Currently only supports 1 NXdetector unless in a detector group"
            assert (
                len(reader.entries[0].instruments[0].detectors[0].modules) == 1
            ), "Currently only supports 1 NXdetector_module unless in a detector group"

            self._raw_data = nexus.DataFactory(data, max_size=num_images)
            self._detector_model = nexus.DetectorFactory(
                detector, self._beam_factory.model, shape=self._raw_data.shape()
            ).model
        else:
            self._raw_data = nexus.detectorgroupdatafactory(data, instrument)
            self._detector_model = nexus.DetectorFactoryFromGroup(
                instrument, self._beam_factory.model
            ).model

    def _setup_gonio_and_scan(self, sample, detector):
        """Set up rotation-specific models"""
        self._goniometer_model = nexus.GoniometerFactory(sample).model
        self._scan_model = nexus.generate_scan_model(sample, detector)

    def _end(self):
        return

    def _goniometer(self):
        return self._goniometer_model

    def _detector(self):
        return self._detector_model

    def _beam(self, index=None):
        self._beam_model, _ = self._beam_factory.read_models(index)
        return self._beam_model

    def _scan(self):
        return self._scan_model

    def get_goniometer(self, index=None):
        return self._goniometer()

    def get_detector(self, index=None):
        return self._detector()

    def get_beam(self, index=None):
        return self._beam(index)

    def get_spectrum(self, index=None):
        self._beam_model, _ = self._beam_factory.read_models(index)
        return self._beam_factory.spectrum

    def get_scan(self, index=None):
        if index is None:
            return self._scan()
        scan = self._scan()
        if scan is not None:
            return scan[index]
        return scan

    def get_raw_data(self, index):
        return self._raw_data[index]

    def get_static_mask(self, index=None, goniometer=None):
<<<<<<< HEAD
        return mask_factory(self.instrument.detectors, index)
=======
        return nexus.MaskFactory(self.instrument.detectors, index).mask
>>>>>>> b694b466

    def get_num_images(self):
        if self._scan() is not None:
            return self._scan().get_num_images()
        return len(self._raw_data)

    def get_image_file(self, index=None):
        return self._image_file

    def get_detectorbase(self, index=None):
        raise NotImplementedError

    @staticmethod
    def get_instrument_name(handle):
        if "short_name" in handle["/entry/instrument"].attrs:
            name = handle["/entry/instrument"].attrs["short_name"]
        elif "/entry/instrument/name" in handle:
            if "short_name" in handle["/entry/instrument/name"].attrs:
                name = handle["/entry/instrument/name"].attrs["short_name"]
            else:
                name = handle["/entry/instrument/name"][()]
        else:
            name = None
        return name


class FormatNexusStill(FormatMultiImageLazy, FormatNexus, FormatStill):
    @staticmethod
    def understand(image_file):
        is_nexus_still = False
        try:
            # Get the file handle
            with h5py.File(image_file, "r") as handle:
                if "/entry/sample/goniometer/omega_increment" in handle:
                    return False

                for entry in nexus.find_entries(handle):
                    for sample in nexus.find_class(entry, "NXsample"):
                        if "depends_on" not in sample:
                            is_nexus_still = True
        except IOError:
            return False
        return is_nexus_still

    def _setup_gonio_and_scan(self, sample, detector):
        """No rotation-specific models for stills"""
        self._goniometer_model = None
        self._scan_model = None

    def get_num_images(self):
        return len(self._raw_data)


if __name__ == "__main__":
    for arg in sys.argv[1:]:
        if FormatNexus.understand(arg):

            format_instance = FormatNexus(arg)

            beam = format_instance.get_beam()
            detector = format_instance.get_detector()
            goniometer = format_instance.get_goniometer()
            scan = format_instance.get_scan()

            iset = FormatNexus.get_imageset(arg)
            print(beam)
            print(detector)
            print(goniometer)
            print(scan)

            print(len(iset))<|MERGE_RESOLUTION|>--- conflicted
+++ resolved
@@ -8,21 +8,6 @@
 from dxtbx.format.FormatHDF5 import FormatHDF5
 from dxtbx.format.FormatMultiImageLazy import FormatMultiImageLazy
 from dxtbx.format.FormatStill import FormatStill
-<<<<<<< HEAD
-from dxtbx.format.nexus import (
-    BeamFactory,
-    DataFactory,
-    DetectorFactory,
-    DetectorFactoryFromGroup,
-    GoniometerFactory,
-    NXmxReader,
-    detectorgroupdatafactory,
-    generate_scan_model,
-    is_nexus_file,
-    mask_factory,
-)
-=======
->>>>>>> b694b466
 
 
 class FormatNexus(FormatHDF5):
@@ -134,11 +119,7 @@
         return self._raw_data[index]
 
     def get_static_mask(self, index=None, goniometer=None):
-<<<<<<< HEAD
-        return mask_factory(self.instrument.detectors, index)
-=======
-        return nexus.MaskFactory(self.instrument.detectors, index).mask
->>>>>>> b694b466
+        return nexus.mask_factory(self.instrument.detectors, index)
 
     def get_num_images(self):
         if self._scan() is not None:
