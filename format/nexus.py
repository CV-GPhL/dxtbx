from __future__ import absolute_import, division, print_function

import collections
import itertools
import math
import os
from typing import Union

import h5py
import numpy
import six

import cctbx.uctbx
from cctbx.eltbx import attenuation_coefficient
from scitbx import matrix
from scitbx.array_family import flex

import dxtbx.model
from dxtbx.model import (
    Beam,
    Crystal,
    Detector,
    Panel,
    ParallaxCorrectedPxMmStrategy,
    Scan,
    Spectrum,
)

try:
    from dxtbx_format_nexus_ext import (
        dataset_as_flex_double,
        dataset_as_flex_float,
        dataset_as_flex_int,
    )
except ImportError:
    # Workaround for psana build, which doesn't link HDF5 properly
    if "SIT_ROOT" not in os.environ:
        raise


def h5str(h5_value: Union[str, numpy.string_, bytes]) -> str:
    """
    Convert a value returned an h5py attribute to str.

    h5py can return either a bytes-like (numpy.string_) or str object
    for attribute values depending on whether the value was written as
    fixed or variable length. This function collapses the two to str.
    """
    if hasattr(h5_value, "decode"):
        return h5_value.decode("utf-8")
    return h5_value


def dataset_as_flex(dataset, selection):
    if numpy.issubdtype(dataset.dtype, numpy.integer):
        return dataset_as_flex_int(dataset.id.id, selection)
    else:
        assert numpy.issubdtype(dataset.dtype, numpy.floating)
        if dataset.dtype in [
            numpy.half,
            numpy.single,
            numpy.float_,
            numpy.float16,
            numpy.float32,
        ]:
            return dataset_as_flex_float(dataset.id.id, selection)
        elif dataset.dtype in [
            numpy.double,
            numpy.longfloat,
            numpy.float64,
            numpy.float96,
            numpy.float128,
        ]:
            return dataset_as_flex_double(dataset.id.id, selection)
        else:
            assert False, "unknown floating data type (%s)" % str(dataset.dtype)


class NXValidationError(RuntimeError):
    """A specific exception to record validation errors"""


def local_visit(nx_file, visitor):
    """Implementation of visitor to replace node.visititems

    Will dereference soft links but should avoid walking down into external files,
    I think - not a property that NXgroup.visititems(visitor) has.
    https://github.com/cctbx/dxtbx/issues/74

    Args:
      nx_file: hdf5 file node
      visitor: visitor function to act on children
    """
    for key in nx_file.keys():
        if isinstance(nx_file.get(key, getlink=True), h5py.ExternalLink):
            # Follow links but do not recurse into external files
            continue

        # Do not iterate over .values().
        # As .values() is not a true generator that would mean that all value objects
        # would have to be represented in memory at the same time. If the value
        # objects refer to external files then those are kept open until the loop
        # terminates, at which point all of the file handles are garbage collected
        # and closed at once.
        k = nx_file[key]

        if "NX_class" not in k.attrs:
            continue
        visitor(k.name, k)
        local_visit(k, visitor)


def find_entries(nx_file, entry):
    """
    Find NXmx entries
    """
    hits = []

    def visitor(name, obj):
        if "NX_class" in obj.attrs:
            if h5str(obj.attrs["NX_class"]) in ["NXentry", "NXsubentry"]:
                if "definition" in obj:
                    if h5str(obj["definition"][()]) == "NXmx":
                        hits.append(obj)

    visitor(entry, nx_file[entry])
    local_visit(nx_file, visitor)
    return hits


def find_class(nx_file, nx_class: str):
    """
    Find a given NXclass
    """
    hits = []

    def visitor(name, obj):
        if "NX_class" in obj.attrs:
            if h5str(obj.attrs["NX_class"]) == nx_class:
                hits.append(obj)

    local_visit(nx_file, visitor)
    return hits


def convert_units(value, input_units, output_units):
    """
    Hacky utility function to convert units
    """
    if six.PY3 and isinstance(input_units, bytes):
        input_units = input_units.decode("latin-1")
    converters = {
        "m": {
            "mm": lambda x: x * 1e3,
            "microns": lambda x: x * 1e6,
            "nm": lambda x: x * 1e9,
        },
        "mm": {
            "m": lambda x: x * 1e-3,
            "microns": lambda x: x * 1e3,
            "nm": lambda x: x * 1e6,
        },
        "microns": {
            "m": lambda x: x * 1e-6,
            "mm": lambda x: x * 1e-3,
            "nm": lambda x: x * 1e3,
        },
        "nm": {
            "m": lambda x: x * 1e-9,
            "mm": lambda x: x * 1e-6,
            "microns": lambda x: x * 1e-3,
            "angstroms": lambda x: x * 10,
        },
        "angstroms": {"angstrom": lambda x: x},
    }
    if input_units == output_units:
        return value
    try:
        return converters[input_units][output_units](value)
    except Exception:
        raise RuntimeError("Can't convert units %r to %r" % (input_units, output_units))


def visit_dependencies(nx_file, item, visitor=None):
    """
    Walk the dependency chain and call a visitor function
    """
    dependency_chain = set()
    if os.path.basename(item) == "depends_on":
        depends_on = nx_file[item][()]
    else:
        depends_on = h5str(nx_file[item].attrs["depends_on"])

    while not depends_on == ".":
        if visitor:
            visitor(nx_file, depends_on)
        if depends_on in dependency_chain:
            raise RuntimeError("'%s' is a circular dependency" % depends_on)
        try:
            _ = nx_file[depends_on]
        except Exception:
            raise RuntimeError("'%s' is missing from nx_file" % depends_on)
        dependency_chain.add(depends_on)
        try:
            depends_on = h5str(nx_file[depends_on].attrs["depends_on"])
        except Exception:
            raise RuntimeError("'%s' contains no depends_on attribute" % depends_on)


# FIXME see below I think the current implementation here is somewhat broken
# as offsets are not respected. This is still however used elsewhere so not
# yet ready to strip out completely


def construct_vector(nx_file, item, vector=None):
    """
    Walk the dependency chain and create the absolute vector
    """

    class TransformVisitor(object):
        def __init__(self, vector):
            self.vector = matrix.col(vector)

        def visit(self, nx_file, depends_on):
            item = nx_file[depends_on]
            value = item[()]
            units = h5str(item.attrs["units"])
            ttype = h5str(item.attrs["transformation_type"])
            vector = matrix.col(item.attrs["vector"])
            if ttype == "translation":
                value = convert_units(value, units, "mm")
                if hasattr(value, "__iter__") and len(value) == 1:
                    value = value[0]
                self.vector = vector * value + self.vector
            elif ttype == "rotation":
                if hasattr(value, "__iter__") and len(value):
                    value = value[0]
                if units == "rad":
                    deg = False
                elif units == "deg":
                    deg = True
                else:
                    raise RuntimeError("Invalid units: %s" % units)
                self.vector.rotate(axis=vector, angle=value, deg=deg)
            else:
                raise RuntimeError("Unknown transformation_type: %s" % ttype)

    if vector is None:
        value = nx_file[item][()]
        units = h5str(nx_file[item].attrs["units"])
        ttype = h5str(nx_file[item].attrs["transformation_type"])
        vector = nx_file[item].attrs["vector"]
        if "offset" in nx_file[item].attrs:
            offset = nx_file[item].attrs["offset"]
            offset = convert_units(offset, units, "mm")
        else:
            offset = vector * 0.0
        if ttype == "translation":
            value = convert_units(value, units, "mm")
            try:
                vector = vector * value
            except ValueError:
                vector = vector * value[0]
            vector += offset

    visitor = TransformVisitor(vector)
    visit_dependencies(nx_file, item, visitor.visit)
    return visitor.vector


def construct_axes(nx_file, item, vector=None):
    """
    Walk the dependency chain and create the absolute vector
    """

    class Visitor(object):
        def __init__(self):
            self._axes = flex.vec3_double()
            self._angles = flex.double()
            self._axis_names = flex.std_string()
            self._is_scan_axis = flex.bool()

        def visit(self, nx_file, depends_on):
            item = nx_file[depends_on]
            value = item[()]
            units = h5str(item.attrs["units"])
            ttype = h5str(item.attrs["transformation_type"])
            vector = [float(v) for v in item.attrs["vector"]]
            if ttype == "translation":
                return
            elif ttype == "rotation":
                if hasattr(value, "__iter__") and len(value):
                    value = value[0]
                if units == "rad":
                    value *= 180 / math.pi
                elif units not in ["deg", "degree", "degrees"]:
                    raise RuntimeError("Invalid units: %s" % units)

                # is the axis moving? Check the values for this axis
<<<<<<< HEAD
                v = item[()]
                if hasattr(v, "__iter__") and min(v) < max(v):
=======
                v = item[...]
                if v.min() < v.max():
>>>>>>> cf9d8ef5
                    is_scan_axis = True
                else:
                    is_scan_axis = False

                # Is different coordinate system called mcstas
                # Rotate 180 about up if memory serves
                axis_name = item.name.split("/")[-1]
                self._axes.append(vector)
                self._angles.append(float(value))
                self._axis_names.append(str(axis_name))
                self._is_scan_axis.append(is_scan_axis)

            else:
                raise RuntimeError("Unknown transformation_type: %s" % ttype)

        def result(self):
            if self._is_scan_axis.count(True) == 0:
                # XXX not sure how best to handle this, but probably a still so no scan axis
                scan_axis = 0
            else:
                assert (
                    self._is_scan_axis.count(True) == 1
                ), "Only one axis can be a scan axis: %s" % list(self._is_scan_axis)
                scan_axis = flex.first_index(self._is_scan_axis, True)

            # Rotate 180 about up from McStas coordinate system
            cb_op = (-1, 0, 0, 0, 1, 0, 0, 0, -1)
            return cb_op * self._axes, self._angles, self._axis_names, scan_axis

    if vector is None:
        value = nx_file[item][()]
        units = h5str(nx_file[item].attrs["units"])
        ttype = h5str(nx_file[item].attrs["transformation_type"])
        vector = nx_file[item].attrs["vector"]
        if "offset" in nx_file[item].attrs:
            offset = nx_file[item].attrs["offset"]
        else:
            offset = vector * 0.0
        if ttype == "translation":
            value = convert_units(value, units, "mm")
            try:
                vector = vector * value
            except ValueError:
                vector = vector * value[0]
            vector += offset

    visitor = Visitor()
    visitor.visit(nx_file, item)

    visit_dependencies(nx_file, item, visitor.visit)

    return visitor.result()


class NXdetector_module(object):
    """
    A class to hold a handle to NXdetector_module
    """

    def __init__(self, handle):
        self.handle = handle


class NXdetector_group(object):
    """
    A class to hold a handle to NXdetector_group
    """

    def __init__(self, handle):
        self.handle = handle


class NXdetector(object):
    """
    A class to handle a handle to NXdetector
    """

    def __init__(self, handle):
        self.handle = handle

        # Find the NXdetector_modules
        self.modules = []
        for entry in find_class(self.handle, "NXdetector_module"):
            self.modules.append(NXdetector_module(entry))

        # Check we've got some stuff
        if not self.modules:
            raise NXValidationError("No NXdetector_module in %s" % self.handle.name)


class NXinstrument(object):
    """
    A class to hold a handle to NXinstrument
    """

    def __init__(self, handle):
        self.handle = handle

        # Find the NXdetector
        self.detectors = []
        for entry in find_class(self.handle, "NXdetector"):
            self.detectors.append(NXdetector(entry))

        # Check we've got stuff
        if not self.detectors:
            raise NXValidationError("No NXdetector in %s" % self.handle.name)

        # Find any detector groups
        self.detector_groups = []
        for entry in find_class(self.handle, "NXdetector_group"):
            self.detector_groups.append(NXdetector_group(entry))

        # Find the NXbeam
        self.beams = []
        for entry in find_class(self.handle, "NXbeam"):
            self.beams.append(NXbeam(entry))


class NXbeam(object):
    """
    A class to hold a handle to NXbeam
    """

    def __init__(self, handle):
        self.handle = handle


class NXsample(object):
    """
    A class to hold a handle to NXsample
    """

    def __init__(self, handle):
        self.handle = handle

        # Find the NXbeam
        self.beams = []
        for entry in find_class(self.handle, "NXbeam"):
            self.beams.append(NXbeam(entry))


class NXdata(object):
    """
    A class to hold a handle to NXdata
    """

    def __init__(self, handle):
        self.handle = handle


class NXmxEntry(object):
    """
    A class to hold a handle to NXmx entries
    """

    def __init__(self, handle):
        self.handle = handle

        # Find the NXinstrument
        self.instruments = []
        for entry in find_class(self.handle, "NXinstrument"):
            self.instruments.append(NXinstrument(entry))

        # Find the NXsample
        self.samples = []
        for entry in find_class(self.handle, "NXsample"):
            self.samples.append(NXsample(entry))

        # Find the NXdata
        self.data = []
        for entry in find_class(self.handle, "NXdata"):
            self.data.append(NXdata(entry))

        # Check we've got some stuff
        if not self.instruments:
            raise NXValidationError("No NXinstrument in %s" % self.handle.name)
        if not self.samples:
            raise NXValidationError("No NXsample in %s" % self.handle.name)
        if not self.data:
            raise NXValidationError("No NXdata in %s" % self.handle.name)


class NXmxReader(object):
    """
    A hacky class to read an NXmx file
    """

    def __init__(self, filename=None, handle=None):
        # Get the file handle
        if filename is not None:
            handle = h5py.File(filename, "r")

        # Find the NXmx entries
        self.entries = []
        for entry in find_entries(handle, "/"):
            self.entries.append(NXmxEntry(entry))

        # Check we've got some stuff
        if not self.entries:
            raise RuntimeError(
                "Error reading NXmxfile %r. No NXmx entries in file" % filename
            )

    def print_description(self):
        """
        Print a description of the NXmx file

        """
        print(" > Found %d NXmx entries" % len(self.entries))
        for entry in self.entries:
            handle = entry.handle
            instruments = entry.instruments
            samples = entry.samples
            print("  > %s" % handle.name)
            beams = []
            for instrument in instruments:
                handle = instrument.handle
                beams += instrument.beams
                detectors = instrument.detectors
                print("   > %s" % handle.name)
                for detector in detectors:
                    handle = detector.handle
                    modules = detector.modules
                    print("    > %s" % handle.name)
                    for module in modules:
                        handle = module.handle
                        print("     > %s" % handle.name)
            for sample in samples:
                handle = sample.handle
                beams += sample.beams
                print("   > %s" % handle.name)
            for beam in beams:
                handle = beam.handle
                print("    > %s" % handle.name)


def is_nexus_file(filename):
    """
    A hacky function to check if this is a nexus file
    """
    with h5py.File(filename, "r") as handle:
        # Find the NXmx entries
        return bool(find_entries(handle, "/"))


class BeamFactory(object):
    """
    A class to create a beam model from NXmx stuff
    """

    def __init__(self, obj):
        self.obj = obj
        self.model = None
        self.index = None
        self.spectrum = None

    def read_models(self, index=None):
        self.load_model(index)
        return self.model, self.spectrum

    def load_model(self, index=None):
        # Cached model
        if self.model is not None and index == self.index:
            return self.model

        # Get the items from the NXbeam class
        primary_key = "incident_wavelength"
        wavelength = self.obj.handle[primary_key]
        spectrum_wavelengths = wavelength
        spectrum_weights = self.obj.handle.get(primary_key + "_weight")

        # If the wavelength array does not represent spectra, look for spectra
        # in the variant chain
        variant_test = wavelength
        has_variant_spectra = False
        while spectrum_weights is None:
            if "variant" in variant_test.attrs:
                variant_key = variant_test.attrs["variant"]
                variant_wavelengths = self.obj.handle[variant_key]
                variant_weights = self.obj.handle.get(variant_key + "_weight")
                if variant_weights is None:
                    variant_test = variant_wavelengths  # Keep looking
                else:
                    # Found spectra
                    spectrum_wavelengths = variant_wavelengths
                    spectrum_weights = variant_weights  # cause while loop to end
                    has_variant_spectra = True
            else:
                break

        if index is None:
            index = 0
        self.index = index

        def get_wavelength(wavelength):
            if wavelength.shape in (tuple(), (1,)):
                wavelength_value = wavelength[()]
            else:
                wavelength_value = wavelength[index]
            wavelength_units = wavelength.attrs["units"]
            wavelength_value = float(
                convert_units(wavelength_value, wavelength_units, "angstrom")
            )
            return wavelength_value

        if spectrum_weights is None:
            # Construct the beam model
            wavelength_value = get_wavelength(wavelength)
            self.model = Beam(direction=(0, 0, 1), wavelength=wavelength_value)
        else:
            self.model = Beam()
            self.model.set_direction((0, 0, 1))

            wavelength_units = spectrum_wavelengths.attrs["units"]

            if len(spectrum_wavelengths.shape) > 1:
                spectrum_wavelengths = spectrum_wavelengths[index]
            else:
                spectrum_wavelengths = spectrum_wavelengths[()]
            if len(spectrum_weights.shape) > 1:
                spectrum_weights = spectrum_weights[index]
            else:
                spectrum_weights = spectrum_weights[()]

            spectrum_wavelengths = convert_units(
                spectrum_wavelengths, wavelength_units, "angstrom"
            )
            spectrum_energies = cctbx.factor_ev_angstrom / spectrum_wavelengths
            self.spectrum = Spectrum(spectrum_energies, spectrum_weights)

            if has_variant_spectra:
                wavelength_value = get_wavelength(wavelength)
                self.model.set_wavelength(wavelength_value)
            else:
                self.model.set_wavelength(self.spectrum.get_weighted_wavelength())
        return self.model


def get_change_of_basis(transformation):
    """
    Get the 4x4 homogenous coordinate matrix for a given NXtransformation.
    """
    # Change of basis to convert from NeXus to IUCr/ImageCIF convention
    n2i_cob = matrix.sqr((-1, 0, 0, 0, 1, 0, 0, 0, -1))

    axis_type = h5str(transformation.attrs["transformation_type"])

    vector = n2i_cob * matrix.col(transformation.attrs["vector"]).normalize()
    setting = transformation[0]
    units = h5str(transformation.attrs["units"])

    if "offset" in transformation.attrs:
        offset = n2i_cob * matrix.col(transformation.attrs["offset"])
        if "offset_units" in transformation.attrs:
            offset_units = transformation.attrs["offset_units"]
        else:
            offset_units = units
        offset = convert_units(offset, offset_units, "mm")
    else:
        offset = matrix.col((0, 0, 0))

    # 4x4 change of basis matrix (homogeneous coordinates)
    cob = None

    if axis_type == "rotation":
        if units == "rad":
            deg = False
        elif units in ["deg", "degree", "degrees"]:
            deg = True
        else:
            raise RuntimeError("Invalid units: %s" % units)
        r3 = vector.axis_and_angle_as_r3_rotation_matrix(setting, deg=deg)
        cob = matrix.sqr(
            (
                r3[0],
                r3[1],
                r3[2],
                offset[0],
                r3[3],
                r3[4],
                r3[5],
                offset[1],
                r3[6],
                r3[7],
                r3[8],
                offset[2],
                0,
                0,
                0,
                1,
            )
        )
    elif axis_type == "translation":
        setting = convert_units(setting, units, "mm")
        translation = offset + (vector * setting)
        cob = matrix.sqr(
            (
                1,
                0,
                0,
                translation[0],
                0,
                1,
                0,
                translation[1],
                0,
                0,
                1,
                translation[2],
                0,
                0,
                0,
                1,
            )
        )
    else:
        raise ValueError("Unrecognized tranformation type: %s" % axis_type)

    return cob


def get_depends_on_chain_using_equipment_components(transformation):
    """
    Given an NXtransformation, find the list of dependencies that transformation
    has.  If there are multiple dependencies in a single 'level', as indicated
    by grouping them using equipment_component, then the dependency chain will
    skip the intermediate dependencies, listing only the first at each level.
    """
    chain = [transformation]
    current = transformation

    while True:
        parent_id = h5str(current.attrs["depends_on"])

        if parent_id == ".":
            return chain
        parent = current.parent[parent_id]

        if "equipment_component" in current.attrs:
            eq_comp = current.attrs["equipment_component"]
            parent_eq_comp = parent.attrs["equipment_component"]
            if eq_comp == parent_eq_comp:
                current = parent
                continue
        chain.append(parent)
        current = parent


def get_cumulative_change_of_basis(transformation):
    """Get the 4x4 homogenous coordinate matrix for a given NXtransformation,
    combining it with the change of basis matrices of parent transformations
    with the same equipment component as the given transformation.
    Returns (parent, change of basis matrix), where parent is None if the
    transformation's depends_on is ".".  Parent is the tranformation that the
    top level transformation in this chain of transformations depends on.
    """

    cob = get_change_of_basis(transformation)

    parent_id = h5str(transformation.attrs["depends_on"])

    if parent_id == ".":
        return None, cob
    parent = transformation.parent[parent_id]

    if "equipment_component" in transformation.attrs:
        eq_comp = transformation.attrs["equipment_component"]
        parent_eq_comp = parent.attrs["equipment_component"]
        if eq_comp == parent_eq_comp:
            non_matching_parent, parent_cob = get_cumulative_change_of_basis(parent)
            return non_matching_parent, parent_cob * cob

    return parent, cob


class DetectorFactoryFromGroup(object):
    """
    A class to create a detector model from a NXdetector_group
    """

    def __init__(self, instrument, beam, idx=None):
        assert len(instrument.detector_groups) == 1, "Multiple detectors not supported"

        nx_group = instrument.detector_groups[0].handle
        group_names = nx_group["group_names"]
        group_parent = nx_group["group_parent"]

        # Verify the NXdetector objects specified by the detector group are present
        expected_detectors = []
        root_name = None
        for i, parent_id in enumerate(group_parent):
            assert parent_id in [
                -1,
                1,
            ], "Hierarchy of detectors not supported. Hierarchy of module components within detector elements is supported"

            if parent_id == -1:
                assert root_name is None, "Multiple roots not supported"
                root_name = group_names[i]
            else:
                expected_detectors.append(group_names[i].astype(str))

        assert root_name is not None, "Detector root not found"
        assert sorted(
            os.path.basename(d.handle.name) for d in instrument.detectors
        ) == sorted(
            expected_detectors
        ), "Mismatch between detector group names and detectors available"

        root = None

        def set_frame(pg, transformation):
            """Function to set the local frame of a panel/panel group given an
            NXtransformation"""
            parent, cob = get_cumulative_change_of_basis(transformation)
            # set up the dxtbx d matrix.  Note use of homogenous coordinates.
            origin = matrix.col((cob * matrix.col((0, 0, 0, 1)))[0:3])
            fast = matrix.col((cob * matrix.col((1, 0, 0, 1)))[0:3]) - origin
            slow = matrix.col((cob * matrix.col((0, 1, 0, 1)))[0:3]) - origin

            pg.set_local_frame(fast.elems, slow.elems, origin.elems)

            name = str(os.path.basename(transformation.name))
            pg.set_name(name)

        self.model = Detector()
        for nx_detector in instrument.detectors:
            # Get the detector type
            if "type" in nx_detector.handle:
                detector_type = str(nx_detector.handle["type"][()])
            else:
                detector_type = "unknown"

            # get the set of leaf modules (handles nested modules)
            modules = []
            for nx_detector_module in nx_detector.modules:
                if not find_class(nx_detector_module.handle, "NXdetector_module"):
                    modules.append(nx_detector_module)

            # depends_on field for a detector will have NxM entries in it, where
            # N = number of images and M = number of detector modules

            for module_number, nx_detector_module in enumerate(modules):
                # Get the depends_on starting point for this module and for this image
                panel_name = str(os.path.basename(nx_detector_module.handle.name))
                # image size stored slow to fast but dxtbx needs fast to slow
                image_size = tuple(
                    reversed(
                        list(map(int, nx_detector_module.handle["data_size"][-2:]))
                    )
                )

                # Get the trusted range of pixel values - if missing use
                # full range of signed 32 bit int

                try:
                    underload = float(nx_detector.handle["underload_value"][()])
                except KeyError:
                    underload = -0x7FFFFFFF

                try:
                    overload = float(nx_detector.handle["saturation_value"][()])
                except KeyError:
                    overload = 0x7FFFFFFF

                trusted_range = underload, overload

                fast_pixel_direction_handle = nx_detector_module.handle[
                    "fast_pixel_direction"
                ]
                slow_pixel_direction_handle = nx_detector_module.handle[
                    "slow_pixel_direction"
                ]
                assert (
                    fast_pixel_direction_handle.attrs["depends_on"]
                    == slow_pixel_direction_handle.attrs["depends_on"]
                )
                depends_on = fast_pixel_direction_handle
                fast_pixel_direction_value = convert_units(
                    fast_pixel_direction_handle[0],
                    fast_pixel_direction_handle.attrs["units"],
                    "mm",
                )
                slow_pixel_direction_value = convert_units(
                    slow_pixel_direction_handle[0],
                    slow_pixel_direction_handle.attrs["units"],
                    "mm",
                )
                pixel_size = (
                    float(fast_pixel_direction_value),
                    float(slow_pixel_direction_value),
                )

                # Set up the hierarchical detector by iteraing through the dependencies,
                # starting at the root
                chain = get_depends_on_chain_using_equipment_components(depends_on)
                chain.pop(0)  # Do not want fast/slow pixel directions here
                pg = None
                for transform in reversed(chain):
                    name = str(os.path.basename(transform.name))
                    if (
                        pg is None
                    ):  # The first transform will be the root of the hiearchy
                        if root is None:
                            root = self.model.hierarchy()
                            set_frame(root, transform)
                        else:
                            assert root.get_name() == name, "Found multiple roots"
                        pg = root
                        continue

                    # subsequent times through the loop, pg will be the parent of the
                    # current transform
                    pg_names = [child.get_name() for child in pg]
                    if name in pg_names:
                        pg = pg[pg_names.index(name)]
                    else:
                        pg = pg.add_group()
                        set_frame(pg, transform)

                # pg is now this panel's parent
                p = pg.add_panel()
                fast = fast_pixel_direction_handle.attrs["vector"]
                fast = matrix.col([-fast[0], fast[1], -fast[2]])
                slow = slow_pixel_direction_handle.attrs["vector"]
                slow = matrix.col([-slow[0], slow[1], -slow[2]])
                parent, cob = get_cumulative_change_of_basis(depends_on)
                origin = matrix.col((cob * matrix.col((0, 0, 0, 1)))[0:3])

                p.set_local_frame(fast.elems, slow.elems, origin.elems)

                p.set_name(panel_name)
                p.set_pixel_size(pixel_size)
                p.set_image_size(image_size)
                p.set_type(detector_type)
                p.set_trusted_range(trusted_range)

                if "sensor_thickness" in nx_detector.handle:
                    # Get the detector thickness
                    thickness = nx_detector.handle["sensor_thickness"]
                    thickness_value = float(thickness[()])
                    thickness_units = thickness.attrs["units"]
                    thickness_value = float(
                        convert_units(thickness_value, thickness_units, "mm")
                    )
                    p.set_thickness(thickness_value)

                # Get the detector material
                if "sensor_material" in nx_detector.handle:
                    value = h5str(nx_detector.handle["sensor_material"][()])
                    material = {
                        "Si": "Si",
                        "Silicon": "Si",
                        "Sillicon": "Si",
                        "CdTe": "CdTe",
                        "GaAs": "GaAs",
                    }.get(value)
                    if not material:
                        raise RuntimeError("Unknown material: %s" % value)
                    p.set_material(material)

                    # Compute the attenuation coefficient.
                    # This will fail for undefined composite materials
                    # mu_at_angstrom returns cm^-1, but need mu in mm^-1
                    table = attenuation_coefficient.get_table(material)
                    wavelength = beam.get_wavelength()
                    mu = table.mu_at_angstrom(wavelength) / 10.0
                    p.set_mu(mu)

                if (
                    "sensor_thickness" in nx_detector.handle
                    and "sensor_material" in nx_detector.handle
                ):
                    p.set_px_mm_strategy(
                        ParallaxCorrectedPxMmStrategy(mu, thickness_value)
                    )


class DetectorFactory(object):
    """
    A class to create a detector model from NXmx stuff
    """

    def __init__(self, obj, beam, shape=None):
        # Get the handles
        nx_file = obj.handle.file
        nx_detector = obj.handle
        nx_module = obj.modules[0].handle

        # Get the detector name and type
        if "type" in nx_detector:
            detector_type = str(nx_detector["type"][()])
        else:
            detector_type = "unknown"
        detector_name = str(nx_detector.name)

        try:
            underload = float(nx_detector["underload_value"][()])
        except KeyError:
            underload = -0x7FFFFFFF

        try:
            overload = float(nx_detector["saturation_value"][()])
        except KeyError:
            overload = 0x7FFFFFFF

        trusted_range = underload, overload

        # Get the detector thickness
        thickness = nx_detector["sensor_thickness"]
        thickness_value = float(thickness[()])
        thickness_units = thickness.attrs["units"]
        thickness_value = float(convert_units(thickness_value, thickness_units, "mm"))

        # Get the detector material
        material = {
<<<<<<< HEAD
            numpy.string_("Si"): "Si",
            numpy.string_("Silicon"): "Si",
            numpy.string_("Sillicon"): "Si",
            numpy.string_("CdTe"): "CdTe",
            numpy.string_("GaAs"): "GaAs",
        }.get(numpy.string_(nx_detector["sensor_material"][()]))
=======
            "Si": "Si",
            "Silicon": "Si",
            "Sillicon": "Si",
            "CdTe": "CdTe",
            "GaAs": "GaAs",
        }.get(h5str(nx_detector["sensor_material"][()]))
>>>>>>> cf9d8ef5
        if not material:
            raise RuntimeError(
                "Unknown material: %s" % nx_detector["sensor_material"][()]
            )

        try:
            x_pixel = nx_detector["x_pixel_size"][()] * 1000.0
            y_pixel = nx_detector["y_pixel_size"][()] * 1000.0

            legacy_beam_x = float(x_pixel * nx_detector["beam_center_x"][()])
            legacy_beam_y = float(y_pixel * nx_detector["beam_center_y"][()])
        except KeyError:
            legacy_beam_x = 0
            legacy_beam_y = 0

        # Get the fast pixel size and vector
        fast_pixel_direction = nx_module["fast_pixel_direction"]
        fast_pixel_direction_value = float(fast_pixel_direction[()])
        fast_pixel_direction_units = fast_pixel_direction.attrs["units"]
        fast_pixel_direction_vector = fast_pixel_direction.attrs["vector"]
        fast_pixel_direction_value = convert_units(
            fast_pixel_direction_value, fast_pixel_direction_units, "mm"
        )
        fast_axis = matrix.col(fast_pixel_direction_vector).normalize()

        # Get the slow pixel size and vector
        slow_pixel_direction = nx_module["slow_pixel_direction"]
        slow_pixel_direction_value = float(slow_pixel_direction[()])
        slow_pixel_direction_units = slow_pixel_direction.attrs["units"]
        slow_pixel_direction_vector = slow_pixel_direction.attrs["vector"]
        slow_pixel_direction_value = convert_units(
            slow_pixel_direction_value, slow_pixel_direction_units, "mm"
        )
        slow_axis = matrix.col(slow_pixel_direction_vector).normalize()

        # Get the origin vector -
        # - use module offset if present and not null
        # - use legacy beam if module offset present and null
        # - ignore completely if absent and derive the origin from dependencies

        if "module_offset" in nx_module:
            module_offset = nx_module["module_offset"]
            origin = construct_vector(nx_file, module_offset.name)
            if origin.elems[0] == 0.0 and origin.elems[1] == 0:
                origin = -(
                    origin + legacy_beam_x * fast_axis + legacy_beam_y * slow_axis
                )
        else:
            raise RuntimeError("currently no way to get origin")

        # Change of basis to convert from NeXus to IUCr/ImageCIF convention
        cob = matrix.sqr((-1, 0, 0, 0, 1, 0, 0, 0, -1))
        origin = cob * matrix.col(origin)
        fast_axis = cob * fast_axis
        slow_axis = cob * slow_axis

        # Ensure that fast and slow axis are orthogonal
        normal = fast_axis.cross(slow_axis)
        slow_axis = -fast_axis.cross(normal)

        # Try to construct a proper model of the experimental geometry
        # from the dependency hierarchy, falling back on the previous values
        # if fails

        if verify_nxmx(nx_file):
            try:
                fso = detector_fast_slow_origin(nx_file)
            except TypeError:
                pass
            else:
                fast_axis, slow_axis, origin = fso

        # Compute the attenuation coefficient.
        # This will fail for undefined composite materials
        # mu_at_angstrom returns cm^-1, but need mu in mm^-1
        table = attenuation_coefficient.get_table(material)
        wavelength = beam.get_wavelength()
        mu = table.mu_at_angstrom(wavelength) / 10.0

        # Construct the detector model
        pixel_size = (fast_pixel_direction_value, slow_pixel_direction_value)

        # image size stored slow to fast but dxtbx needs fast to slow - assume
        # that the shapes being taken as input are slow -> fast
        if shape:
            image_size = tuple(reversed(shape[-2:]))
        else:
            image_size = tuple(int(x) for x in reversed(nx_module["data_size"][-2:]))

        self.model = Detector()
        self.model.add_panel(
            Panel(
                detector_type,
                detector_name,
                tuple(fast_axis),
                tuple(slow_axis),
                tuple(origin),
                pixel_size,
                image_size,
                trusted_range,
                thickness_value,
                material,
                mu,
            )
        )

        # Set the parallax correction
        for panel in self.model:
            panel.set_px_mm_strategy(ParallaxCorrectedPxMmStrategy(mu, thickness_value))
            panel.set_type("SENSOR_PAD")


class GoniometerFactory(object):
    """
    A class to create a goniometer model from NXmx stuff
    """

    def __init__(self, obj):
        if h5str(obj.handle["depends_on"][()]) == ".":
            self.model = None
        else:
            axes, angles, axis_names, scan_axis = construct_axes(
                obj.handle.file, obj.handle.file[obj.handle["depends_on"][()]].name
            )

            if len(axes) == 1:
                self.model = dxtbx.model.GoniometerFactory.make_goniometer(
                    axes[0], (1, 0, 0, 0, 1, 0, 0, 0, 1)
                )
            else:
                self.model = dxtbx.model.GoniometerFactory.make_multi_axis_goniometer(
                    axes, angles, axis_names, scan_axis
                )


def find_goniometer_rotation(obj):
    if h5str(obj.handle["depends_on"][()]) == ".":
        return
    thing = obj.handle.file[obj.handle["depends_on"][()]]
    tree = get_depends_on_chain_using_equipment_components(thing)
    for t in tree:
        o = obj.handle.file[t.name]
        if h5str(o.attrs["transformation_type"]) == "rotation":
            # if this is changing, assume is scan axis
<<<<<<< HEAD
            v = o[()]
            if hasattr(v, "__iter__") and min(v) < max(v):
=======
            v = o[...]
            if v.min() < v.max():
>>>>>>> cf9d8ef5
                return o
    raise ValueError("no rotation found")


def find_scanning_axis(obj):
    if h5str(obj.handle["depends_on"][()]) == ".":
        return
    thing = obj.handle.file[obj.handle["depends_on"][()]]
    tree = get_depends_on_chain_using_equipment_components(thing)
    for t in tree:
        o = obj.handle.file[t.name]
        if o[()].size > 1:
            return o


def generate_scan_model(obj, detector_obj):
    """
    Create a scan model from NXmx stuff.
    """
    if h5str(obj.handle["depends_on"][()]) == ".":
        return

    # Get the image and oscillation range - need to search for rotations
    # in dependency tree - if not, find translations or just the thing
    # the sample depends on
    try:
        scan_axis = find_goniometer_rotation(obj)
    except ValueError:
        scan_axis = find_scanning_axis(obj)

    if scan_axis is None:
        scan_axis = obj.handle.file[obj.handle["depends_on"][()]]

    num_images = len(scan_axis)
    image_range = (1, num_images)

    rotn = h5str(scan_axis.attrs["transformation_type"]) == "rotation"

    if num_images > 1 and rotn:
        oscillation = (float(scan_axis[0]), float(scan_axis[1] - scan_axis[0]))
    else:
        # If not a rotation, or only one image, => stills, oscillation range = 0
        angle = float(scan_axis[0]) if rotn else 0
        oscillation = (angle, 0)

    # Get the exposure time
    if "frame_time" in detector_obj.handle:
        frame_time = float(detector_obj.handle["frame_time"][()])
        exposure_time = flex.double(num_images, frame_time)
        epochs = flex.double(num_images)
        for i in range(1, len(epochs)):
            epochs[i] = epochs[i - 1] + exposure_time[i - 1]
    else:
        exposure_time = flex.double(num_images, 0)
        epochs = flex.double(num_images, 0)

    # Construct the model
    return Scan(image_range, oscillation, exposure_time, epochs)


class CrystalFactory(object):
    """
    A class to create a crystal model from NXmx stuff
    """

    def __init__(self, obj):
        # Get the crystal parameters
        unit_cell_parameters = list(obj.handle["unit_cell"][0])
        unit_cell = cctbx.uctbx.unit_cell(unit_cell_parameters)
        U = list(obj.handle["orientation_matrix"][0].flatten())
        U = matrix.sqr(U)
        B = matrix.sqr(unit_cell.fractionalization_matrix()).transpose()
        A = U * B
        Ai = A.inverse()
        real_space_a = Ai[0:3]
        real_space_b = Ai[3:6]
        real_space_c = Ai[6:9]

        # Get the space group symbol
        space_group_symbol = obj.handle["unit_cell_group"][()]

        # Create the model
        self.model = Crystal(
            real_space_a, real_space_b, real_space_c, space_group_symbol
        )


class DetectorGroupDataList(object):
    """
    A class to make it easier to access the data from multiple datasets.
    This version brings in all the panels from a detector group with several detectors.
    """

    def __init__(self, datalists):
        self._datalists = datalists
        lengths = [len(datalist) for datalist in datalists]
        self._num_images = lengths[0]
        assert all(
            length == self._num_images for length in lengths
        ), "Not all datasets are the same length"

    def __len__(self):
        return self._num_images

    def __getitem__(self, index):
        return tuple(itertools.chain.from_iterable(dl[index] for dl in self._datalists))


def get_detector_module_slices(detector):
    """
    Helper function to read data_origin and data_size from the NXdetector_modules in a
    NXdetector.  Returns a list of lists, where each sublist is a list of slices in
    slow to fast order.
    Assumes slices are stored in NeXus in slow to fast order.
    """
    # get the set of leaf modules (handles nested modules)
    modules = []
    for nx_detector_module in detector.modules:
        if not find_class(nx_detector_module.handle, "NXdetector_module"):
            modules.append(nx_detector_module)

    all_slices = []
    for module in modules:
        data_origin = module.handle["data_origin"]
        data_size = module.handle["data_size"]
        all_slices.append(
            [
                slice(int(start), int(start + step), 1)
                for start, step in zip(data_origin, data_size)
            ]
        )
    return all_slices


class MultiPanelDataList(object):
    """
    A class to make it easier to access the data from multiple datasets.
    Also handles multi-panel data as described in a series of NXdetector_modules
    """

    def __init__(self, datasets, detector):
        self._datasets = datasets
        self._num_images = 0
        self._lookup = []
        self._offset = [0]
        for i, dataset in enumerate(self._datasets):
            self._num_images += dataset.shape[0]
            self._lookup.extend([i] * dataset.shape[0])
            self._offset.append(self._num_images)

        self._all_slices = get_detector_module_slices(detector)

    def __len__(self):
        return self._num_images

    def __getitem__(self, index):
        d = self._lookup[index]
        i = index - self._offset[d]

        all_data = []

        for module_slices in self._all_slices:
            slices = [slice(i, i + 1, 1)]
            slices.extend(module_slices)
            data_as_flex = dataset_as_flex(self._datasets[d], tuple(slices))
            data_as_flex.reshape(
                flex.grid(data_as_flex.all()[-2:])
            )  # handle 3 or 4 dimension arrays
            all_data.append(data_as_flex)
        return tuple(all_data)


DataFactoryCache = collections.namedtuple("DataFactoryCache", "ndim shape filename")


class DataFactory(object):
    """
    A class to make it easier to access data from multiple datasets.
    """

    def __init__(self, obj, max_size=0, cached_information=None):
        """
        cached_information is a dictionary of DataFactoryCache named tuples.
        The dictionary key corresponds to the object handle key.
        """

        self.clear_cache()

        DataSetInformation = collections.namedtuple(
            "DataSetInformation", "accessor file shape"
        )
        datasets = []
        for key in sorted(obj.handle):
            if key.startswith("_filename_"):
                continue

            if cached_information and key in cached_information:
                ohk = cached_information[key]
                filename = ohk.filename
            else:
                ohk = obj.handle[key]  # this opens the file
                filename = ohk.file.filename

            # datasets in this context mean ones which contain diffraction images
            # so must have ndim > 1 - for example omega can also be nexus data set
            # but with 1 dimension...
            if ohk.ndim <= 1:
                continue

            datasets.append(
                DataSetInformation(
                    accessor=(lambda obj=obj, key=key: obj.handle[key]),
                    file=filename,
                    shape=ohk.shape,
                )
            )

        self._datasets = tuple(datasets)
        self._num_images = 0
        self._lookup = []
        self._offset = [0]
        self._shape = None

        if len(self._datasets) == 1 and max_size:
            self._shape = self._datasets[0].shape
            self._num_images = max_size
            self._lookup.extend([0] * max_size)
            self._offset.append(max_size)
        else:
            for i, dataset in enumerate(self._datasets):
                if self._shape is None:
                    self._shape = dataset.shape
                else:
                    assert self._shape[-2:] == dataset.shape[-2:]
                    self._shape = (self._shape[0] + dataset.shape[0],) + self._shape[1:]
                self._num_images += dataset.shape[0]
                self._lookup.extend([i] * dataset.shape[0])
                self._offset.append(self._num_images)

    def clear_cache(self):
        self._cache = (None, None)

    def __len__(self):
        return self._num_images

    def shape(self):
        return self._shape

    def __getitem__(self, index):
        d = self._lookup[index]
        i = index - self._offset[d]

        # a lock-free most-recently-used file handle cache based on
        # immutability of python tuples
        cached_handle = self._cache
        if self._datasets[d].file == cached_handle[0]:
            data = cached_handle[1]
        else:
            data = self._datasets[d].accessor()
            self._cache = (self._datasets[d].file, data)

        N, height, width = self._datasets[d].shape
        data_as_flex = dataset_as_flex(
            data, (slice(i, i + 1, 1), slice(0, height, 1), slice(0, width, 1))
        )
        data_as_flex.reshape(flex.grid(data_as_flex.all()[1:]))
        return data_as_flex


def detectorgroupdatafactory(obj, instrument):
    """Function to handle reading data from a detector with a NXdetector_group"""

    mapping = {}
    for key in sorted(obj.handle):
        if key.startswith("_filename_"):
            continue

        # datasets in this context mean ones which contain diffraction images
        # so must have ndim > 1 - for example omega can also be nexus data set
        # but with 1 dimension...

        dataset = obj.handle[key]  # this opens the file
        if dataset.ndim == 1:
            continue

        # Map NXdetector names to list of datasets
        dataset_name = key
        found_it = False
        for detector in instrument.detectors:
            if dataset_name in detector.handle:
                found_it = True
                detector_name = os.path.basename(detector.handle.name)
                if detector_name in mapping:
                    assert (
                        dataset_name not in mapping[detector_name]["dataset_names"]
                    ), ("Dataset %s found in > 1 NXdetectors" % dataset_name)
                    mapping[detector_name]["dataset_names"].add(dataset_name)
                    mapping[detector_name]["datasets"].append(dataset)
                else:
                    mapping[detector_name] = {
                        "dataset_names": {dataset_name},
                        "datasets": [dataset],
                        "detector": detector,
                    }
        assert found_it, "Couldn't match dataset %s to a NXdetector" % dataset_name

    # Create a list of multipanel datalist objects
    return DetectorGroupDataList(
        [
            MultiPanelDataList(
                detector_mapping["datasets"], detector_mapping["detector"]
            )
            for detector_mapping in mapping.values()
        ]
    )


class MaskFactory(object):
    """
    A class to create an object to hold the pixel mask data
    """

    def __init__(self, objects, index=None):
        def make_mask(dset, index):
            i = 0 if index is None else index
            mask = []
            for module_slices in all_slices:
                assert len(dset.shape) in [len(module_slices), len(module_slices) + 1]
                if len(dset.shape) == len(module_slices):
                    slices = []  # single image mask
                else:
                    slices = [slice(i, i + 1, 1)]  # multi-image mask
                slices.extend(module_slices)
                data_as_flex = dataset_as_flex_int(dset.id.id, tuple(slices))
                data_as_flex.reshape(
                    flex.grid(data_as_flex.all()[-2:])
                )  # handle 3 or 4 dimension arrays
                mask.append(data_as_flex == 0)
            return tuple(mask)

        self.mask = None
        for obj in objects:
            handle = obj.handle
            if "pixel_mask_applied" in handle and handle["pixel_mask_applied"]:
                if self.mask is None:
                    self.mask = []
                if "pixel_mask" in handle:
                    shape = handle["pixel_mask"].shape
                    all_slices = get_detector_module_slices(obj)
                    if len(all_slices) == 1:
                        all_slices = [[slice(0, shape[0], 1), slice(0, shape[1], 1)]]
                    self.mask.extend(list(make_mask(handle["pixel_mask"], index)))
                elif "detectorSpecific" in handle:
                    if "pixel_mask" in handle["detectorSpecific"]:
                        shape = handle["detectorSpecific"]["pixel_mask"].shape
                        all_slices = get_detector_module_slices(obj)
                        if len(all_slices) == 1:
                            all_slices = [
                                [slice(0, shape[0], 1), slice(0, shape[1], 1)]
                            ]
                        self.mask.extend(
                            list(
                                make_mask(
                                    handle["detectorSpecific"]["pixel_mask"], index
                                )
                            )
                        )
        if self.mask is not None:
            self.mask = tuple(self.mask)


def verify_nxmx(f):
    """Verify that this claims to be an NXmx file"""

    if b"/entry/definition" not in f:
        return False

    definition = f[b"/entry/definition"][()]
    if definition != numpy.string_("NXmx"):
        return False

    return True


def axis_rt(axis, setting=None):
    if axis.type == b"rotation":
        if setting:
            if hasattr(setting.positions, "__iter__"):
                a = setting.positions[0]
            else:
                a = setting.positions
        else:
            a = 0.0
        v = matrix.col(axis.vector)
        r = v.axis_and_angle_as_r3_rotation_matrix(a, deg=True)
        t = matrix.col(axis.offset)
    elif axis.type == b"translation":
        if setting:
            if hasattr(setting.positions, "__iter__"):
                t = setting.positions[0]
            else:
                t = setting.positions
        else:
            t = 0.0
        v = matrix.col(axis.vector)
        r = matrix.sqr((1, 0, 0, 0, 1, 0, 0, 0, 1))
        o = matrix.col(axis.offset)
        t = v * t + o

    rt = matrix.rt((r, t))
    return rt


def mm_distance_or_deg_angle(d):
    """Return the distance here in mm"""

    if b"transformation_type" not in d.attrs:
        raise ValueError("dataset has no transformation_type")

    if b"units" not in d.attrs:
        raise ValueError("units missing from dataset")

    if d.attrs[b"transformation_type"] == numpy.string_("translation"):
        mm_scale = {numpy.string_("m"): 1000.0, numpy.string_("mm"): 1.0}.get(
            d.attrs[b"units"]
        )

        return mm_scale * d[()]
    elif d.attrs[b"transformation_type"] == numpy.string_("rotation"):
        if d.attrs[b"units"] != numpy.string_("deg"):
            raise ValueError("only degrees supported as rotation unit")
        return d[()]
    else:
        raise ValueError("transformation_type not translation or rotation")


def detector_fast_slow_origin(f):
    """Construct a depends_on tree for the detector, assumed to be at
    /entry/instrument/detector with either attribute or dataset depends_on"""

    detector = f[b"/entry/instrument/detector"]

    # Commentary:
    #
    # In theory the detector dependency hierarchy can be derived from the
    # properties of what the detector depends on however this is not true
    # in real life, as the detector depends on only one axis (currently) and
    # has no offsets so is incorrectly defined. The fast and slow pixel
    # directions _are_ however robustly defined -> use these to define the
    # hierarchy then...

    depends_on = None

    if b"depends_on" in detector:
        depends_on = detector[b"depends_on"][()]
    elif b"depends_on" in detector.attrs:
        depends_on = detector.attrs[b"depends_on"]
    else:
        raise ValueError("no depends_on found in /entry/instrument/detector")

    # fast and slow directions, work on the basis that these have the dependency
    # attributes and take no prisoners if this is false

    fast = detector[b"module/fast_pixel_direction"]
    slow = detector[b"module/slow_pixel_direction"]

    # assert for the moment that these _do not_ have independent offsets
    nil = numpy.array((0.0, 0.0, 0.0))

    axis = collections.namedtuple(
        "axis", ("id", "type", "equipment", "depends_on", "vector", "offset")
    )

    setting = collections.namedtuple("setting", ("id", "positions"))

    axes = []
    settings = []

    # I don't know if this is really a constraint or not, quite possibly
    # one could depend on the other...
    if fast.attrs[b"depends_on"] != slow.attrs[b"depends_on"]:
        raise ValueError("fast and slow axes depend on different axes")

    depends_on = fast.attrs[b"depends_on"]

    while depends_on != numpy.string_("."):
        element = f[depends_on]

        # believe all offsets in m - want mm so
        offset = 1000 * element.attrs.get(b"offset", nil)
        vector = element.attrs[b"vector"]
        values = mm_distance_or_deg_angle(element)

        axes.append(
            axis(
                depends_on,
                element.attrs[b"transformation_type"],
                b"detector",
                element.attrs[b"depends_on"],
                vector,
                offset,
            )
        )
        settings.append(setting(depends_on, values))

        depends_on = element.attrs[b"depends_on"]

    # construct a tree from these
    tree = {}
    ht = {}
    for a in axes:
        ht[a.id] = a
        tree[a.id] = a.depends_on

    # convenient lookup for axis settings - means we have an indexed table
    sets = {}
    for s in settings:
        sets[s.id] = s

    # build up a handy dandy hash table of rt matrices
    rts = {}
    for a in axes:
        if a.equipment not in (b"goniometer", b"detector"):
            continue

        rts[a.id] = axis_rt(a, sets.get(a.id, None))

    foff = matrix.col(fast.attrs.get(b"offset", nil))
    soff = matrix.col(slow.attrs.get(b"offset", nil))

    origin = foff + soff
    fast_vector = list(fast.attrs[b"vector"])
    slow_vector = list(slow.attrs[b"vector"])
    depends = fast.attrs[b"depends_on"]

    while depends != b".":
        origin = rts[depends] * origin
        fast_vector = rts[depends].r * fast_vector
        slow_vector = rts[depends].r * slow_vector
        depends = ht[depends].depends_on

    rot = matrix.sqr((-1, 0, 0, 0, 1, 0, 0, 0, -1))
    return (
        rot * matrix.col(fast_vector),
        rot * matrix.col(slow_vector),
        rot * matrix.col(origin),
    )<|MERGE_RESOLUTION|>--- conflicted
+++ resolved
@@ -297,13 +297,8 @@
                     raise RuntimeError("Invalid units: %s" % units)
 
                 # is the axis moving? Check the values for this axis
-<<<<<<< HEAD
-                v = item[()]
-                if hasattr(v, "__iter__") and min(v) < max(v):
-=======
                 v = item[...]
-                if v.min() < v.max():
->>>>>>> cf9d8ef5
+                if hasattr(v, "__iter__") and v.min() < v.max():
                     is_scan_axis = True
                 else:
                     is_scan_axis = False
@@ -1020,21 +1015,12 @@
 
         # Get the detector material
         material = {
-<<<<<<< HEAD
-            numpy.string_("Si"): "Si",
-            numpy.string_("Silicon"): "Si",
-            numpy.string_("Sillicon"): "Si",
-            numpy.string_("CdTe"): "CdTe",
-            numpy.string_("GaAs"): "GaAs",
-        }.get(numpy.string_(nx_detector["sensor_material"][()]))
-=======
             "Si": "Si",
             "Silicon": "Si",
             "Sillicon": "Si",
             "CdTe": "CdTe",
             "GaAs": "GaAs",
         }.get(h5str(nx_detector["sensor_material"][()]))
->>>>>>> cf9d8ef5
         if not material:
             raise RuntimeError(
                 "Unknown material: %s" % nx_detector["sensor_material"][()]
@@ -1179,13 +1165,8 @@
         o = obj.handle.file[t.name]
         if h5str(o.attrs["transformation_type"]) == "rotation":
             # if this is changing, assume is scan axis
-<<<<<<< HEAD
-            v = o[()]
-            if hasattr(v, "__iter__") and min(v) < max(v):
-=======
             v = o[...]
-            if v.min() < v.max():
->>>>>>> cf9d8ef5
+            if hasattr(v, "__iter__") and v.min() < v.max():
                 return o
     raise ValueError("no rotation found")
 
